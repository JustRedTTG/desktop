/*
 * Copyright (C) by Olivier Goffart <ogoffart@owncloud.com>
 *
 * This program is free software; you can redistribute it and/or modify
 * it under the terms of the GNU General Public License as published by
 * the Free Software Foundation; either version 2 of the License, or
 * (at your option) any later version.
 *
 * This program is distributed in the hope that it will be useful, but
 * WITHOUT ANY WARRANTY; without even the implied warranty of MERCHANTABILITY
 * or FITNESS FOR A PARTICULAR PURPOSE. See the GNU General Public License
 * for more details.
 */
#pragma once

#include "owncloudpropagator.h"
#include "networkjobs.h"

#include <QBuffer>
#include <QFile>
#include <QElapsedTimer>


namespace OCC {

Q_DECLARE_LOGGING_CATEGORY(lcPutJob)
Q_DECLARE_LOGGING_CATEGORY(lcPropagateUpload)

class BandwidthManager;

/**
 * @brief The UploadDevice class
 * @ingroup libsync
 */
class UploadDevice : public QIODevice
{
    Q_OBJECT
public:
    UploadDevice(BandwidthManager *bwm);
    ~UploadDevice();

    /** Reads the data from the file and opens the device */
    bool prepareAndOpen(const QString &fileName, qint64 start, qint64 size);

    qint64 writeData(const char *, qint64) Q_DECL_OVERRIDE;
    qint64 readData(char *data, qint64 maxlen) Q_DECL_OVERRIDE;
    bool atEnd() const Q_DECL_OVERRIDE;
    qint64 size() const Q_DECL_OVERRIDE;
    qint64 bytesAvailable() const Q_DECL_OVERRIDE;
    bool isSequential() const Q_DECL_OVERRIDE;
    bool seek(qint64 pos) Q_DECL_OVERRIDE;

    void setBandwidthLimited(bool);
    bool isBandwidthLimited() { return _bandwidthLimited; }
    void setChoked(bool);
    bool isChoked() { return _choked; }
    void giveBandwidthQuota(qint64 bwq);

signals:

private:
    // The file data
    QByteArray _data;
    // Position in the data
    qint64 _read;

    // Bandwidth manager related
    QPointer<BandwidthManager> _bandwidthManager;
    qint64 _bandwidthQuota;
    qint64 _readWithProgress;
    bool _bandwidthLimited; // if _bandwidthQuota will be used
    bool _choked; // if upload is paused (readData() will return 0)
    friend class BandwidthManager;
public slots:
    void slotJobUploadProgress(qint64 sent, qint64 t);
};

/**
 * @brief The PUTFileJob class
 * @ingroup libsync
 */
class PUTFileJob : public AbstractNetworkJob
{
    Q_OBJECT

private:
    QIODevice *_device;
    QMap<QByteArray, QByteArray> _headers;
    QString _errorString;
    QUrl _url;
    QElapsedTimer _requestTimer;

public:
    // Takes ownership of the device
    explicit PUTFileJob(AccountPtr account, const QString &path, QIODevice *device,
        const QMap<QByteArray, QByteArray> &headers, int chunk, QObject *parent = 0)
        : AbstractNetworkJob(account, path, parent)
        , _device(device)
        , _headers(headers)
        , _chunk(chunk)
    {
        _device->setParent(this);
    }
    explicit PUTFileJob(AccountPtr account, const QUrl &url, QIODevice *device,
        const QMap<QByteArray, QByteArray> &headers, int chunk, QObject *parent = 0)
        : AbstractNetworkJob(account, QString(), parent)
        , _device(device)
        , _headers(headers)
        , _url(url)
        , _chunk(chunk)
    {
        _device->setParent(this);
    }
    ~PUTFileJob();

    int _chunk;

    virtual void start() Q_DECL_OVERRIDE;

    virtual bool finished() Q_DECL_OVERRIDE
    {
        qCInfo(lcPutJob) << "PUT of" << reply()->request().url().toString() << "FINISHED WITH STATUS"
                         << reply()->error()
                         << (reply()->error() == QNetworkReply::NoError ? QLatin1String("") : errorString())
                         << reply()->attribute(QNetworkRequest::HttpStatusCodeAttribute)
                         << reply()->attribute(QNetworkRequest::HttpReasonPhraseAttribute);

        emit finishedSignal();
        return true;
    }

    QIODevice *device()
    {
        return _device;
    }

    QString errorString()
    {
        return _errorString.isEmpty() ? AbstractNetworkJob::errorString() : _errorString;
    }

    quint64 msSinceStart() const
    {
        return _requestTimer.elapsed();
    }

signals:
    void finishedSignal();
    void uploadProgress(qint64, qint64);

};

/**
 * @brief This job implements the asynchronous PUT
 *
 * If the server replies to a PUT with a OC-Finish-Poll url, we will query this url until the server
 * replies with an etag. https://github.com/owncloud/core/issues/12097
 * @ingroup libsync
 */
class PollJob : public AbstractNetworkJob
{
    Q_OBJECT
    SyncJournalDb *_journal;
    QString _localPath;

public:
    SyncFileItemPtr _item;
    // Takes ownership of the device
    explicit PollJob(AccountPtr account, const QString &path, const SyncFileItemPtr &item,
        SyncJournalDb *journal, const QString &localPath, QObject *parent)
        : AbstractNetworkJob(account, path, parent)
        , _journal(journal)
        , _localPath(localPath)
        , _item(item)
    {
    }

    void start() Q_DECL_OVERRIDE;
    bool finished() Q_DECL_OVERRIDE;

signals:
    void finishedSignal();
};

class PropagateUploadEncrypted;

/**
 * @brief The PropagateUploadFileCommon class is the code common between all chunking algorithms
 * @ingroup libsync
 *
 * State Machine:
 *
 *   +---> start()  --> (delete job) -------+
 *   |                                      |
 *   +--> slotComputeContentChecksum()  <---+
 *                   |
 *                   v
 *    slotComputeTransmissionChecksum()
 *         |
 *         v
 *    slotStartUpload()  -> doStartUpload()
 *                                  .
 *                                  .
 *                                  v
 *        finalize() or abortWithError()  or startPollJob()
 */
class PropagateUploadFileCommon : public PropagateItemJob
{
    Q_OBJECT

protected:
    QVector<AbstractNetworkJob *> _jobs; /// network jobs that are currently in transit
    bool _finished BITFIELD(1); /// Tells that all the jobs have been finished
    bool _deleteExisting BITFIELD(1);
    quint64 _abortCount; /// Keep track of number of aborted items
<<<<<<< HEAD

    /* This is a minified version of the SyncFileItem,
     * that holds only the specifics about the file that's
     * being uploaded.
     *
     * This is needed if we wanna apply changes on the file
     * that's being uploaded while keeping the original on disk.
     */
    struct UploadFileInfo {
      QString _file; /// I'm still unsure if I should use a SyncFilePtr here.
      QString _path; /// the full path on disk.
      quint64 _size;
    };
    UploadFileInfo _fileToUpload;

// measure the performance of checksum calc and upload
#ifdef WITH_TESTING
    Utility::StopWatch _stopWatch;
#endif

=======
>>>>>>> 040507fc
    QByteArray _transmissionChecksumHeader;

public:
    PropagateUploadFileCommon(OwncloudPropagator *propagator, const SyncFileItemPtr &item)
        : PropagateItemJob(propagator, item)
        , _finished(false)
        , _deleteExisting(false)
        , _abortCount(0)
        , _uploadEncryptedHelper(0)
        , _uploadingEncrypted(false)
    {
    }

    /**
     * Whether an existing entity with the same name may be deleted before
     * the upload.
     *
     * Default: false.
     */
    void setDeleteExisting(bool enabled);

    /* start should setup the file, path and size that will be send to the server */
    void start() Q_DECL_OVERRIDE;
    void setupEncryptedFile(const QString& path, const QString& filename, quint64 size);
    void setupUnencryptedFile();
    void startUploadFile();
    void callUnlockFolder();
    bool isLikelyFinishedQuickly() Q_DECL_OVERRIDE { return _item->_size < propagator()->smallFileSize(); }

private slots:
    void slotComputeContentChecksum();
    // Content checksum computed, compute the transmission checksum
    void slotComputeTransmissionChecksum(const QByteArray &contentChecksumType, const QByteArray &contentChecksum);
    // transmission checksum computed, prepare the upload
    void slotStartUpload(const QByteArray &transmissionChecksumType, const QByteArray &transmissionChecksum);

public:
    virtual void doStartUpload() = 0;

    void startPollJob(const QString &path);
    void finalize();
    void abortWithError(SyncFileItem::Status status, const QString &error);

public slots:
    void abort(PropagatorJob::AbortType abortType) Q_DECL_OVERRIDE;
    void slotJobDestroyed(QObject *job);

private slots:
    void slotReplyAbortFinished();
    void slotPollFinished();

protected:
    /**
     * Prepares the abort e.g. connects proper signals and slots
     * to the subjobs to abort asynchronously
     */
    void prepareAbort(PropagatorJob::AbortType abortType);

    /**
     * Checks whether the current error is one that should reset the whole
     * transfer if it happens too often. If so: Bump UploadInfo::errorCount
     * and maybe perform the reset.
     */
    void checkResettingErrors();

    /**
     * Error handling functionality that is shared between jobs.
     */
    void commonErrorHandling(AbstractNetworkJob *job);

    // Bases headers that need to be sent with every chunk
    QMap<QByteArray, QByteArray> headers();
private:
  PropagateUploadEncrypted *_uploadEncryptedHelper;
  bool _uploadingEncrypted;
};

/**
 * @ingroup libsync
 *
 * Propagation job, impementing the old chunking agorithm
 *
 */
class PropagateUploadFileV1 : public PropagateUploadFileCommon
{
    Q_OBJECT

private:
    /**
     * That's the start chunk that was stored in the database for resuming.
     * In the non-resuming case it is 0.
     * If we are resuming, this is the first chunk we need to send
     */
    int _startChunk = 0;
    /**
     * This is the next chunk that we need to send. Starting from 0 even if _startChunk != 0
     * (In other words,  _startChunk + _currentChunk is really the number of the chunk we need to send next)
     * (In other words, _currentChunk is the number of the chunk that we already sent or started sending)
     */
    int _currentChunk = 0;
    int _chunkCount = 0; /// Total number of chunks for this file
    int _transferId = 0; /// transfer id (part of the url)

    quint64 chunkSize() const {
        // Old chunking does not use dynamic chunking algorithm, and does not adjusts the chunk size respectively,
        // thus this value should be used as the one classifing item to be chunked
        return propagator()->syncOptions()._initialChunkSize;
    }

public:
    PropagateUploadFileV1(OwncloudPropagator *propagator, const SyncFileItemPtr &item)
        : PropagateUploadFileCommon(propagator, item)
    {
    }

    void doStartUpload() Q_DECL_OVERRIDE;
public slots:
    void abort(PropagatorJob::AbortType abortType) Q_DECL_OVERRIDE;
private slots:
    void startNextChunk();
    void slotPutFinished();
    void slotUploadProgress(qint64, qint64);
};

/**
 * @ingroup libsync
 *
 * Propagation job, impementing the new chunking agorithm
 *
 */
class PropagateUploadFileNG : public PropagateUploadFileCommon
{
    Q_OBJECT
private:
    quint64 _sent = 0; /// amount of data (bytes) that was already sent
    uint _transferId = 0; /// transfer id (part of the url)
    int _currentChunk = 0; /// Id of the next chunk that will be sent
    quint64 _currentChunkSize = 0; /// current chunk size
    bool _removeJobError = false; /// If not null, there was an error removing the job

    // Map chunk number with its size  from the PROPFIND on resume.
    // (Only used from slotPropfindIterate/slotPropfindFinished because the LsColJob use signals to report data.)
    struct ServerChunkInfo
    {
        quint64 size;
        QString originalName;
    };
    QMap<int, ServerChunkInfo> _serverChunks;

    /**
     * Return the URL of a chunk.
     * If chunk == -1, returns the URL of the parent folder containing the chunks
     */
    QUrl chunkUrl(int chunk = -1);

public:
    PropagateUploadFileNG(OwncloudPropagator *propagator, const SyncFileItemPtr &item)
        : PropagateUploadFileCommon(propagator, item)
    {
    }

    void doStartUpload() Q_DECL_OVERRIDE;

private:
    void startNewUpload();
    void startNextChunk();
public slots:
    void abort(AbortType abortType) Q_DECL_OVERRIDE;
private slots:
    void slotPropfindFinished();
    void slotPropfindFinishedWithError();
    void slotPropfindIterate(const QString &name, const QMap<QString, QString> &properties);
    void slotDeleteJobFinished();
    void slotMkColFinished(QNetworkReply::NetworkError);
    void slotPutFinished();
    void slotMoveJobFinished();
    void slotUploadProgress(qint64, qint64);
};
}<|MERGE_RESOLUTION|>--- conflicted
+++ resolved
@@ -213,7 +213,6 @@
     bool _finished BITFIELD(1); /// Tells that all the jobs have been finished
     bool _deleteExisting BITFIELD(1);
     quint64 _abortCount; /// Keep track of number of aborted items
-<<<<<<< HEAD
 
     /* This is a minified version of the SyncFileItem,
      * that holds only the specifics about the file that's
@@ -228,14 +227,6 @@
       quint64 _size;
     };
     UploadFileInfo _fileToUpload;
-
-// measure the performance of checksum calc and upload
-#ifdef WITH_TESTING
-    Utility::StopWatch _stopWatch;
-#endif
-
-=======
->>>>>>> 040507fc
     QByteArray _transmissionChecksumHeader;
 
 public:
