/*
 * Copyright (C) by Olivier Goffart <ogoffart@owncloud.com>
 *
 * This program is free software; you can redistribute it and/or modify
 * it under the terms of the GNU General Public License as published by
 * the Free Software Foundation; either version 2 of the License, or
 * (at your option) any later version.
 *
 * This program is distributed in the hope that it will be useful, but
 * WITHOUT ANY WARRANTY; without even the implied warranty of MERCHANTABILITY
 * or FITNESS FOR A PARTICULAR PURPOSE. See the GNU General Public License
 * for more details.
 */

#include "config.h"
#include "propagateupload.h"
#include "owncloudpropagator_p.h"
#include "networkjobs.h"
#include "account.h"
#include "common/syncjournaldb.h"
#include "common/syncjournalfilerecord.h"
#include "common/utility.h"
#include "filesystem.h"
#include "propagatorjobs.h"
#include "common/checksums.h"
#include "syncengine.h"
#include "propagateremotedelete.h"
#include "common/asserts.h"

#include <QNetworkAccessManager>
#include <QFileInfo>
#include <QDir>
#include <QJsonDocument>
#include <QJsonObject>
#include <cmath>
#include <cstring>

namespace OCC {

Q_LOGGING_CATEGORY(lcPutJob, "sync.networkjob.put", QtInfoMsg)
Q_LOGGING_CATEGORY(lcPollJob, "sync.networkjob.poll", QtInfoMsg)
Q_LOGGING_CATEGORY(lcPropagateUpload, "sync.propagator.upload", QtInfoMsg)

/**
 * We do not want to upload files that are currently being modified.
 * To avoid that, we don't upload files that have a modification time
 * that is too close to the current time.
 *
 * This interacts with the msBetweenRequestAndSync delay in the folder
 * manager. If that delay between file-change notification and sync
 * has passed, we should accept the file for upload here.
 */
static bool fileIsStillChanging(const SyncFileItem &item)
{
    const QDateTime modtime = Utility::qDateTimeFromTime_t(item._modtime);
    const qint64 msSinceMod = modtime.msecsTo(QDateTime::currentDateTimeUtc());

    return msSinceMod < SyncEngine::minimumFileAgeForUpload
        // if the mtime is too much in the future we *do* upload the file
        && msSinceMod > -10000;
}

PUTFileJob::~PUTFileJob()
{
    // Make sure that we destroy the QNetworkReply before our _device of which it keeps an internal pointer.
    setReply(0);
}

void PUTFileJob::start()
{
    QNetworkRequest req;
    for (QMap<QByteArray, QByteArray>::const_iterator it = _headers.begin(); it != _headers.end(); ++it) {
        req.setRawHeader(it.key(), it.value());
    }

    req.setPriority(QNetworkRequest::LowPriority); // Long uploads must not block non-propagation jobs.

    if (_url.isValid()) {
        sendRequest("PUT", _url, req, _device);
    } else {
        sendRequest("PUT", makeDavUrl(path()), req, _device);
    }

    if (reply()->error() != QNetworkReply::NoError) {
        qCWarning(lcPutJob) << " Network error: " << reply()->errorString();
    }

    connect(reply(), &QNetworkReply::uploadProgress, this, &PUTFileJob::uploadProgress);
    connect(this, &AbstractNetworkJob::networkActivity, account().data(), &Account::propagatorNetworkActivity);
    _requestTimer.start();
    AbstractNetworkJob::start();
}

void PollJob::start()
{
    setTimeout(120 * 1000);
    QUrl accountUrl = account()->url();
    QUrl finalUrl = QUrl::fromUserInput(accountUrl.scheme() + QLatin1String("://") + accountUrl.authority()
        + (path().startsWith('/') ? QLatin1String("") : QLatin1String("/")) + path());
    sendRequest("GET", finalUrl);
    connect(reply(), &QNetworkReply::downloadProgress, this, &AbstractNetworkJob::resetTimeout);
    AbstractNetworkJob::start();
}

bool PollJob::finished()
{
    QNetworkReply::NetworkError err = reply()->error();
    if (err != QNetworkReply::NoError) {
        _item->_httpErrorCode = reply()->attribute(QNetworkRequest::HttpStatusCodeAttribute).toInt();
        _item->_status = classifyError(err, _item->_httpErrorCode);
        _item->_errorString = errorString();

        if (_item->_status == SyncFileItem::FatalError || _item->_httpErrorCode >= 400) {
            if (_item->_status != SyncFileItem::FatalError
                && _item->_httpErrorCode != 503) {
                SyncJournalDb::PollInfo info;
                info._file = _item->_file;
                // no info._url removes it from the database
                _journal->setPollInfo(info);
                _journal->commit("remove poll info");
            }
            emit finishedSignal();
            return true;
        }
        start();
        return false;
    }

    QByteArray jsonData = reply()->readAll().trimmed();
    qCInfo(lcPollJob) << ">" << jsonData << "<" << reply()->attribute(QNetworkRequest::HttpStatusCodeAttribute).toInt();
    QJsonParseError jsonParseError;
    QJsonObject status = QJsonDocument::fromJson(jsonData, &jsonParseError).object();
    if (jsonParseError.error != QJsonParseError::NoError) {
        _item->_errorString = tr("Invalid JSON reply from the poll URL");
        _item->_status = SyncFileItem::NormalError;
        emit finishedSignal();
        return true;
    }

    if (status["unfinished"].toBool()) {
        start();
        return false;
    }

    _item->_errorString = status["error"].toString();
    _item->_status = _item->_errorString.isEmpty() ? SyncFileItem::Success : SyncFileItem::NormalError;
    _item->_fileId = status["fileid"].toString().toUtf8();
    _item->_etag = status["etag"].toString().toUtf8();
    _item->_responseTimeStamp = responseTimestamp();

    SyncJournalDb::PollInfo info;
    info._file = _item->_file;
    // no info._url removes it from the database
    _journal->setPollInfo(info);
    _journal->commit("remove poll info");

    emit finishedSignal();
    return true;
}

void PropagateUploadFileCommon::setDeleteExisting(bool enabled)
{
    _deleteExisting = enabled;
}

void PropagateUploadFileCommon::start()
{
<<<<<<< HEAD
    qDebug() << "Starting to upload a file.";
    qDebug() << _item->_file;
    qDebug() << _item->_fileId;
=======
    /* Currently the File to upload has the same information as the SyncFileItem,
     * but the idea is to make a separation between the local file and the file that's
     * being uploaded, in our current case they are the same, but perhaps we can apply
     * some filters in the future like 'resize' for pictures and so on.
     *
     * this by no means is a finished job, but a first step.
     */
    _fileToUpload._file = _item->_file;
    _fileToUpload._size = _item->_size;
    _fileToUpload._path = propagator()->getFilePath(_fileToUpload._file);
>>>>>>> 35eb0718

    if (propagator()->_abortRequested.fetchAndAddRelaxed(0)) {
        return;
    }

    // Check if the specific file can be accessed
    if (propagator()->hasCaseClashAccessibilityProblem(_fileToUpload._file)) {
        done(SyncFileItem::NormalError, tr("File %1 cannot be uploaded because another file with the same name, differing only in case, exists").arg(QDir::toNativeSeparators(_item->_file)));
        return;
    }

    // Check if we believe that the upload will fail due to remote quota limits
    const quint64 quotaGuess = propagator()->_folderQuota.value(
        QFileInfo(_fileToUpload._file).path(), std::numeric_limits<quint64>::max());
    if (_fileToUpload._size > quotaGuess) {
        // Necessary for blacklisting logic
        _item->_httpErrorCode = 507;
        emit propagator()->insufficientRemoteStorage();
        done(SyncFileItem::DetailError, tr("Upload of %1 exceeds the quota for the folder").arg(Utility::octetsToString(_fileToUpload._size)));
        return;
    }

    propagator()->_activeJobList.append(this);

    if (!_deleteExisting) {
        return slotComputeContentChecksum();
    }

    auto job = new DeleteJob(propagator()->account(),
        propagator()->_remoteFolder + _fileToUpload._file,
        this);
    _jobs.append(job);
    connect(job, &DeleteJob::finishedSignal, this, &PropagateUploadFileCommon::slotComputeContentChecksum);
    connect(job, &QObject::destroyed, this, &PropagateUploadFileCommon::slotJobDestroyed);
    job->start();
}

void PropagateUploadFileCommon::slotComputeContentChecksum()
{
    if (propagator()->_abortRequested.fetchAndAddRelaxed(0)) {
        return;
    }

    const QString filePath = propagator()->getFilePath(_fileToUpload._file);

    // remember the modtime before checksumming to be able to detect a file
    // change during the checksum calculation - This goes inside of the _item->_file
    // and not the _fileToUpload because we are checking the original file, not there
    // probably temporary one.
    _item->_modtime = FileSystem::getModTime(filePath);

#ifdef WITH_TESTING
    _stopWatch.start();
#endif

    QByteArray checksumType = contentChecksumType();

    // Maybe the discovery already computed the checksum?
    // Should I compute the checksum of the original (_item->_file)
    // or the maybe-modified? (_fileToUpload._file) ?

    QByteArray existingChecksumType, existingChecksum;
    parseChecksumHeader(_item->_checksumHeader, &existingChecksumType, &existingChecksum);
    if (existingChecksumType == checksumType) {
        slotComputeTransmissionChecksum(checksumType, existingChecksum);
        return;
    }

    // Compute the content checksum.
    auto computeChecksum = new ComputeChecksum(this);
    computeChecksum->setChecksumType(checksumType);

    connect(computeChecksum, &ComputeChecksum::done,
        this, &PropagateUploadFileCommon::slotComputeTransmissionChecksum);
    connect(computeChecksum, &ComputeChecksum::done,
        computeChecksum, &QObject::deleteLater);
    computeChecksum->start(filePath);
}

void PropagateUploadFileCommon::slotComputeTransmissionChecksum(const QByteArray &contentChecksumType, const QByteArray &contentChecksum)
{
    _item->_checksumHeader = makeChecksumHeader(contentChecksumType, contentChecksum);

#ifdef WITH_TESTING
    _stopWatch.addLapTime(QLatin1String("ContentChecksum"));
    _stopWatch.start();
#endif

    // Reuse the content checksum as the transmission checksum if possible
    const auto supportedTransmissionChecksums =
        propagator()->account()->capabilities().supportedChecksumTypes();
    if (supportedTransmissionChecksums.contains(contentChecksumType)) {
        slotStartUpload(contentChecksumType, contentChecksum);
        return;
    }

    // Compute the transmission checksum.
    auto computeChecksum = new ComputeChecksum(this);
    if (uploadChecksumEnabled()) {
        computeChecksum->setChecksumType(propagator()->account()->capabilities().uploadChecksumType());
    } else {
        computeChecksum->setChecksumType(QByteArray());
    }

    connect(computeChecksum, &ComputeChecksum::done,
        this, &PropagateUploadFileCommon::slotStartUpload);
    connect(computeChecksum, &ComputeChecksum::done,
        computeChecksum, &QObject::deleteLater);
    const QString filePath = propagator()->getFilePath(_item->_file);
    computeChecksum->start(filePath);
}

void PropagateUploadFileCommon::slotStartUpload(const QByteArray &transmissionChecksumType, const QByteArray &transmissionChecksum)
{
    // Remove ourselfs from the list of active job, before any posible call to done()
    // When we start chunks, we will add it again, once for every chunks.
    propagator()->_activeJobList.removeOne(this);

    _transmissionChecksumHeader = makeChecksumHeader(transmissionChecksumType, transmissionChecksum);

    // If no checksum header was not set, reuse the transmission checksum as the content checksum.
    if (_item->_checksumHeader.isEmpty()) {
        _item->_checksumHeader = _transmissionChecksumHeader;
    }

    const QString fullFilePath = propagator()->getFilePath(_fileToUpload._file);

    if (!FileSystem::fileExists(fullFilePath)) {
        done(SyncFileItem::SoftError, tr("File Removed"));
        return;
    }
#ifdef WITH_TESTING
    _stopWatch.addLapTime(QLatin1String("TransmissionChecksum"));
#endif

    time_t prevModtime = _item->_modtime; // the _item value was set in PropagateUploadFile::start()
    // but a potential checksum calculation could have taken some time during which the file could
    // have been changed again, so better check again here.

    _item->_modtime = FileSystem::getModTime(fullFilePath);
    if (prevModtime != _item->_modtime) {
        propagator()->_anotherSyncNeeded = true;
        done(SyncFileItem::SoftError, tr("Local file changed during syncing. It will be resumed."));
        return;
    }

    quint64 fileSize = FileSystem::getSize(fullFilePath);
    _fileToUpload._size = fileSize;

    // But skip the file if the mtime is too close to 'now'!
    // That usually indicates a file that is still being changed
    // or not yet fully copied to the destination.
    if (fileIsStillChanging(*_item)) {
        propagator()->_anotherSyncNeeded = true;
        done(SyncFileItem::SoftError, tr("Local file changed during sync."));
        return;
    }

    doStartUpload();
}

UploadDevice::UploadDevice(BandwidthManager *bwm)
    : _read(0)
    , _bandwidthManager(bwm)
    , _bandwidthQuota(0)
    , _readWithProgress(0)
    , _bandwidthLimited(false)
    , _choked(false)
{
    _bandwidthManager->registerUploadDevice(this);
}


UploadDevice::~UploadDevice()
{
    if (_bandwidthManager) {
        _bandwidthManager->unregisterUploadDevice(this);
    }
}

bool UploadDevice::prepareAndOpen(const QString &fileName, qint64 start, qint64 size)
{
    _data.clear();
    _read = 0;

    QFile file(fileName);
    QString openError;
    if (!FileSystem::openAndSeekFileSharedRead(&file, &openError, start)) {
        setErrorString(openError);
        return false;
    }

    size = qBound(0ll, size, FileSystem::getSize(fileName) - start);
    _data.resize(size);
    auto read = file.read(_data.data(), size);
    if (read != size) {
        setErrorString(file.errorString());
        return false;
    }

    return QIODevice::open(QIODevice::ReadOnly);
}


qint64 UploadDevice::writeData(const char *, qint64)
{
    ASSERT(false, "write to read only device");
    return 0;
}

qint64 UploadDevice::readData(char *data, qint64 maxlen)
{
    if (_data.size() - _read <= 0) {
        // at end
        if (_bandwidthManager) {
            _bandwidthManager->unregisterUploadDevice(this);
        }
        return -1;
    }
    maxlen = qMin(maxlen, _data.size() - _read);
    if (maxlen == 0) {
        return 0;
    }
    if (isChoked()) {
        return 0;
    }
    if (isBandwidthLimited()) {
        maxlen = qMin(maxlen, _bandwidthQuota);
        if (maxlen <= 0) { // no quota
            return 0;
        }
        _bandwidthQuota -= maxlen;
    }
    std::memcpy(data, _data.data() + _read, maxlen);
    _read += maxlen;
    return maxlen;
}

void UploadDevice::slotJobUploadProgress(qint64 sent, qint64 t)
{
    if (sent == 0 || t == 0) {
        return;
    }
    _readWithProgress = sent;
}

bool UploadDevice::atEnd() const
{
    return _read >= _data.size();
}

qint64 UploadDevice::size() const
{
    return _data.size();
}

qint64 UploadDevice::bytesAvailable() const
{
    return _data.size() - _read + QIODevice::bytesAvailable();
}

// random access, we can seek
bool UploadDevice::isSequential() const
{
    return false;
}

bool UploadDevice::seek(qint64 pos)
{
    if (!QIODevice::seek(pos)) {
        return false;
    }
    if (pos < 0 || pos > _data.size()) {
        return false;
    }
    _read = pos;
    return true;
}

void UploadDevice::giveBandwidthQuota(qint64 bwq)
{
    if (!atEnd()) {
        _bandwidthQuota = bwq;
        QMetaObject::invokeMethod(this, "readyRead", Qt::QueuedConnection); // tell QNAM that we have quota
    }
}

void UploadDevice::setBandwidthLimited(bool b)
{
    _bandwidthLimited = b;
    QMetaObject::invokeMethod(this, "readyRead", Qt::QueuedConnection);
}

void UploadDevice::setChoked(bool b)
{
    _choked = b;
    if (!_choked) {
        QMetaObject::invokeMethod(this, "readyRead", Qt::QueuedConnection);
    }
}

void PropagateUploadFileCommon::startPollJob(const QString &path)
{
    PollJob *job = new PollJob(propagator()->account(), path, _item,
        propagator()->_journal, propagator()->_localDir, this);
    connect(job, &PollJob::finishedSignal, this, &PropagateUploadFileCommon::slotPollFinished);
    SyncJournalDb::PollInfo info;
    info._file = _item->_file;
    info._url = path;
    info._modtime = _item->_modtime;
    propagator()->_journal->setPollInfo(info);
    propagator()->_journal->commit("add poll info");
    propagator()->_activeJobList.append(this);
    job->start();
}

void PropagateUploadFileCommon::slotPollFinished()
{
    PollJob *job = qobject_cast<PollJob *>(sender());
    ASSERT(job);

    propagator()->_activeJobList.removeOne(this);

    if (job->_item->_status != SyncFileItem::Success) {
        _finished = true;
        done(job->_item->_status, job->_item->_errorString);
        return;
    }

    finalize();
}

void PropagateUploadFileCommon::checkResettingErrors()
{
    if (_item->_httpErrorCode == 412
        || propagator()->account()->capabilities().httpErrorCodesThatResetFailingChunkedUploads().contains(_item->_httpErrorCode)) {
        auto uploadInfo = propagator()->_journal->getUploadInfo(_item->_file);
        uploadInfo._errorCount += 1;
        if (uploadInfo._errorCount > 3) {
            qCInfo(lcPropagateUpload) << "Reset transfer of" << _item->_file
                                      << "due to repeated error" << _item->_httpErrorCode;
            uploadInfo = SyncJournalDb::UploadInfo();
        } else {
            qCInfo(lcPropagateUpload) << "Error count for maybe-reset error" << _item->_httpErrorCode
                                      << "on file" << _item->_file
                                      << "is" << uploadInfo._errorCount;
        }
        propagator()->_journal->setUploadInfo(_item->_file, uploadInfo);
        propagator()->_journal->commit("Upload info");
    }
}

void PropagateUploadFileCommon::commonErrorHandling(AbstractNetworkJob *job)
{
    QByteArray replyContent;
    QString errorString = job->errorStringParsingBody(&replyContent);
    qCDebug(lcPropagateUpload) << replyContent; // display the XML error in the debug

    if (_item->_httpErrorCode == 412) {
        // Precondition Failed: Either an etag or a checksum mismatch.

        // Maybe the bad etag is in the database, we need to clear the
        // parent folder etag so we won't read from DB next sync.
        propagator()->_journal->avoidReadFromDbOnNextSync(_item->_file);
        propagator()->_anotherSyncNeeded = true;
    }

    // Ensure errors that should eventually reset the chunked upload are tracked.
    checkResettingErrors();

    SyncFileItem::Status status = classifyError(job->reply()->error(), _item->_httpErrorCode,
        &propagator()->_anotherSyncNeeded);

    // Insufficient remote storage.
    if (_item->_httpErrorCode == 507) {
        // Update the quota expectation
        /* store the quota for the real local file using the information
         * on the file to upload, that could have been modified by
         * filters or something. */
        const auto path = QFileInfo(_item->_file).path();
        auto quotaIt = propagator()->_folderQuota.find(path);
        if (quotaIt != propagator()->_folderQuota.end()) {
            quotaIt.value() = qMin(quotaIt.value(), _fileToUpload._size - 1);
        } else {
            propagator()->_folderQuota[path] = _fileToUpload._size - 1;
        }

        // Set up the error
        status = SyncFileItem::DetailError;
        errorString = tr("Upload of %1 exceeds the quota for the folder").arg(Utility::octetsToString(_fileToUpload._size));
        emit propagator()->insufficientRemoteStorage();
    }

    abortWithError(status, errorString);
}

void PropagateUploadFileCommon::slotJobDestroyed(QObject *job)
{
    _jobs.erase(std::remove(_jobs.begin(), _jobs.end(), job), _jobs.end());
}

void PropagateUploadFileCommon::abort(PropagatorJob::AbortType abortType)
{
    foreach (auto *job, _jobs) {
        if (job->reply()) {
            job->reply()->abort();
        }
    }

    if (abortType == AbortType::Asynchronous) {
        emit abortFinished();
    }
}

// This function is used whenever there is an error occuring and jobs might be in progress
void PropagateUploadFileCommon::abortWithError(SyncFileItem::Status status, const QString &error)
{
    _finished = true;
    abort(AbortType::Synchronous);
    done(status, error);
}

QMap<QByteArray, QByteArray> PropagateUploadFileCommon::headers()
{
    QMap<QByteArray, QByteArray> headers;
    headers["OC-Async"] = "1";
    headers["Content-Type"] = "application/octet-stream";
    headers["X-OC-Mtime"] = QByteArray::number(qint64(_item->_modtime));

    if (_item->_file.contains(".sys.admin#recall#")) {
        // This is a file recall triggered by the admin.  Note: the
        // recall list file created by the admin and downloaded by the
        // client (.sys.admin#recall#) also falls into this category
        // (albeit users are not supposed to mess up with it)

        // We use a special tag header so that the server may decide to store this file away in some admin stage area
        // And not directly in the user's area (which would trigger redownloads etc).
        headers["OC-Tag"] = ".sys.admin#recall#";
    }

    if (!_item->_etag.isEmpty() && _item->_etag != "empty_etag"
        && _item->_instruction != CSYNC_INSTRUCTION_NEW // On new files never send a If-Match
        && _item->_instruction != CSYNC_INSTRUCTION_TYPE_CHANGE
        && !_deleteExisting) {
        // We add quotes because the owncloud server always adds quotes around the etag, and
        //  csync_owncloud.c's owncloud_file_id always strips the quotes.
        headers["If-Match"] = '"' + _item->_etag + '"';
    }
    return headers;
}

void PropagateUploadFileCommon::finalize()
{
    _finished = true;

    // Update the quota, if known
    auto quotaIt = propagator()->_folderQuota.find(QFileInfo(_item->_file).path());
    if (quotaIt != propagator()->_folderQuota.end())
        quotaIt.value() -= _fileToUpload._size;

    // Update the database entry - use the local file, not the temporary one.
    if (!propagator()->_journal->setFileRecord(_item->toSyncJournalFileRecordWithInode(propagator()->getFilePath(_item->_file)))) {
        done(SyncFileItem::FatalError, tr("Error writing metadata to the database"));
        return;
    }

    // Remove from the progress database:
    propagator()->_journal->setUploadInfo(_item->_file, SyncJournalDb::UploadInfo());
    propagator()->_journal->commit("upload file start");

    done(SyncFileItem::Success);
}

void PropagateUploadFileCommon::prepareAbort(PropagatorJob::AbortType abortType) {
    if (!_jobs.empty()) {
        // Count number of jobs to be aborted asynchronously
        _abortCount = _jobs.size();

        foreach (AbstractNetworkJob *job, _jobs) {
            // Check if async abort is requested
            if (job->reply() && abortType == AbortType::Asynchronous) {
                // Connect to finished signal of job reply
                // to asynchonously finish the abort
                connect(job->reply(), &QNetworkReply::finished, this, &PropagateUploadFileCommon::slotReplyAbortFinished);
            }
        }
    } else if (abortType == AbortType::Asynchronous) {
        // Empty job list, emit abortFinished immedietaly
        emit abortFinished();
    }
}

void PropagateUploadFileCommon::slotReplyAbortFinished()
{
    _abortCount--;

    if (_abortCount == 0) {
        emit abortFinished();
    }
}

}<|MERGE_RESOLUTION|>--- conflicted
+++ resolved
@@ -165,11 +165,10 @@
 
 void PropagateUploadFileCommon::start()
 {
-<<<<<<< HEAD
     qDebug() << "Starting to upload a file.";
     qDebug() << _item->_file;
     qDebug() << _item->_fileId;
-=======
+
     /* Currently the File to upload has the same information as the SyncFileItem,
      * but the idea is to make a separation between the local file and the file that's
      * being uploaded, in our current case they are the same, but perhaps we can apply
@@ -180,7 +179,6 @@
     _fileToUpload._file = _item->_file;
     _fileToUpload._size = _item->_size;
     _fileToUpload._path = propagator()->getFilePath(_fileToUpload._file);
->>>>>>> 35eb0718
 
     if (propagator()->_abortRequested.fetchAndAddRelaxed(0)) {
         return;
