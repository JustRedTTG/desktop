/*
 * libcsync -- a library to sync a directory with another
 *
 * Copyright (c) 2008      by Andreas Schneider <mail@cynapses.org>
 *
 * This program is free software; you can redistribute it and/or
 * modify it under the terms of the GNU General Public License
 * as published by the Free Software Foundation; either version 2
 * of the License, or (at your option) any later version.
 *
 * This program is distributed in the hope that it will be useful,
 * but WITHOUT ANY WARRANTY; without even the implied warranty of
 * MERCHANTABILITY or FITNESS FOR A PARTICULAR PURPOSE.  See the
 * GNU General Public License for more details.
 *
 * You should have received a copy of the GNU General Public License
 * along with this program; if not, write to the Free Software Foundation,
 * Inc., 51 Franklin Street, Fifth Floor, Boston, MA  02110-1301, USA.
 */

#include "config.h"

#ifndef _GNU_SOURCE
#define _GNU_SOURCE
#endif

#include <errno.h>
#include <stdio.h>
#include <string.h>
#include <time.h>
#include <unistd.h>
#include <sys/types.h>
#include <stdbool.h>

#include "c_lib.h"
#include "csync_private.h"
#include "csync_config.h"
#include "csync_exclude.h"
#include "csync_lock.h"
#include "csync_statedb.h"
#include "csync_time.h"
#include "csync_util.h"
#include "csync_misc.h"

#include "csync_update.h"
#include "csync_reconcile.h"
#include "csync_propagate.h"

#include "vio/csync_vio.h"

#define CSYNC_LOG_CATEGORY_NAME "csync.api"
#include "csync_log.h"

static int _key_cmp(const void *key, const void *data) {
  uint64_t a;
  csync_file_stat_t *b;

  a = *(uint64_t *) (key);
  b = (csync_file_stat_t *) data;

  if (a < b->phash) {
    return -1;
  } else if (a > b->phash) {
    return 1;
  }

  return 0;
}

static int _data_cmp(const void *key, const void *data) {
  csync_file_stat_t *a, *b;

  a = (csync_file_stat_t *) key;
  b = (csync_file_stat_t *) data;

  if (a->phash < b->phash) {
    return -1;
  } else if (a->phash > b->phash) {
    return 1;
  }

  return 0;
}

int csync_create(CSYNC **csync, const char *local, const char *remote) {
  CSYNC *ctx;
  size_t len = 0;
  char *home;
  int rc;

  ctx = c_malloc(sizeof(CSYNC));
  if (ctx == NULL) {
    return -1;
  }

  ctx->error_code = CSYNC_ERR_NONE;

  /* remove trailing slashes */
  len = strlen(local);
  while(len > 0 && local[len - 1] == '/') --len;

  ctx->local.uri = c_strndup(local, len);
  if (ctx->local.uri == NULL) {
    ctx->error_code = CSYNC_ERR_MEM;
    return -1;
  }

  /* remove trailing slashes */
  len = strlen(remote);
  while(len > 0 && remote[len - 1] == '/') --len;

  ctx->remote.uri = c_strndup(remote, len);
  if (ctx->remote.uri == NULL) {
    SAFE_FREE(ctx->remote.uri);
    ctx->error_code = CSYNC_ERR_MEM;
    return -1;
  }

  ctx->options.max_depth = MAX_DEPTH;
  ctx->options.max_time_difference = MAX_TIME_DIFFERENCE;
  ctx->options.unix_extensions = 0;
  ctx->options.with_conflict_copys=false;
  ctx->options.local_only_mode = false;

  ctx->pwd.uid = getuid();
  ctx->pwd.euid = geteuid();

  home = csync_get_user_home_dir();
  if (home == NULL) {
    SAFE_FREE(ctx->local.uri);
    SAFE_FREE(ctx->remote.uri);
    SAFE_FREE(ctx);
    errno = ENOMEM;
    ctx->error_code = CSYNC_ERR_MEM;
    return -1;
  }

  rc = asprintf(&ctx->options.config_dir, "%s/%s", home, CSYNC_CONF_DIR);
  SAFE_FREE(home);
  if (rc < 0) {
    SAFE_FREE(ctx->local.uri);
    SAFE_FREE(ctx->remote.uri);
    SAFE_FREE(ctx);
    errno = ENOMEM;
    ctx->error_code = CSYNC_ERR_MEM;
    return -1;
  }

  *csync = ctx;
  return 0;
}

int csync_init(CSYNC *ctx) {
  int rc;
  time_t timediff = -1;
  char *log = NULL;
  char *exclude = NULL;
  char *lock = NULL;
  char *config = NULL;
#ifndef _WIN32
  char errbuf[256] = {0};
#endif
  
  if (ctx == NULL) {
    errno = EBADF;
    return -1;
  }
  ctx->error_code = CSYNC_ERR_NONE;

  /* Do not initialize twice */
  if (ctx->status & CSYNC_STATUS_INIT) {
    return 1;
  }

  /* load log file */
  if (csync_log_init() < 0) {
    ctx->error_code = CSYNC_ERR_LOG;
    fprintf(stderr, "csync_init: logger init failed\n");
    return -1;
  }

  /* create dir if it doesn't exist */
  if (! c_isdir(ctx->options.config_dir)) {
    c_mkdirs(ctx->options.config_dir, 0700);
  }

  if (asprintf(&log, "%s/%s", ctx->options.config_dir, CSYNC_LOG_FILE) < 0) {
    ctx->error_code = CSYNC_ERR_UNSPEC;
    rc = -1;
    goto out;
  }

  /* load log if it exists */
  if (c_isfile(log)) {
    csync_log_load(log);
  } else {
#ifndef _WIN32
    if (c_copy(SYSCONFDIR "/csync/" CSYNC_LOG_FILE, log, 0644) == 0) {
      csync_log_load(log);
    }
#endif
  }

  /* create lock file */
  if (asprintf(&lock, "%s/%s", ctx->options.config_dir, CSYNC_LOCK_FILE) < 0) {
    ctx->error_code = CSYNC_ERR_UNSPEC;
    rc = -1;
    goto out;
  }

#ifndef _WIN32
  if (csync_lock(lock) < 0) {
    ctx->error_code = CSYNC_ERR_LOCK;
    rc = -1;
    goto out;
  }
#endif

  /* load config file */
  if (asprintf(&config, "%s/%s", ctx->options.config_dir, CSYNC_CONF_FILE) < 0) {
    rc = -1;
    goto out;
  }

  if (csync_config_load(ctx, config) < 0) {
      CSYNC_LOG(CSYNC_LOG_PRIORITY_WARN, "Could not load config file %s, using defaults.", config);
  }

#ifndef _WIN32
  /* load global exclude list */
  if (asprintf(&exclude, "%s/csync/%s", SYSCONFDIR, CSYNC_EXCLUDE_FILE) < 0) {
    ctx->error_code = CSYNC_ERR_UNSPEC;
    rc = -1;
    goto out;
  }

  if (csync_exclude_load(ctx, exclude) < 0) {
    strerror_r(errno, errbuf, sizeof(errbuf));
    CSYNC_LOG(CSYNC_LOG_PRIORITY_INFO, "Could not load %s - %s", exclude,
              errbuf);
  }
  SAFE_FREE(exclude);

  /* load exclude list */
  if (asprintf(&exclude, "%s/%s", ctx->options.config_dir, CSYNC_EXCLUDE_FILE) < 0) {
    ctx->error_code = CSYNC_ERR_UNSPEC;
    rc = -1;
    goto out;
  }

  if (csync_exclude_load(ctx, exclude) < 0) {
    strerror_r(errno, errbuf, sizeof(errbuf));
    CSYNC_LOG(CSYNC_LOG_PRIORITY_INFO, "Could not load %s - %s", exclude, 
              errbuf);
  }
#endif

  /* create/load statedb */
  if (! csync_is_statedb_disabled(ctx)) {
    uint64_t h = csync_create_statedb_hash(ctx);
    if (asprintf(&ctx->statedb.file, "%s/csync_statedb_%llu.db",
          ctx->options.config_dir, (long long unsigned int) h) < 0) {
      ctx->error_code = CSYNC_ERR_UNSPEC;
      rc = -1;
      goto out;
    }
    CSYNC_LOG(CSYNC_LOG_PRIORITY_DEBUG, "Remote replica: %s", ctx->remote.uri);
    CSYNC_LOG(CSYNC_LOG_PRIORITY_DEBUG, "Statedb: %s", ctx->statedb.file);

    if (csync_statedb_load(ctx, ctx->statedb.file) < 0) {
      ctx->error_code = CSYNC_ERR_STATEDB_LOAD;
      rc = -1;
      goto out;
    }
  }

  ctx->local.type = LOCAL_REPLICA;

  /* check for uri */
  if ( !ctx->options.local_only_mode && csync_fnmatch("*://*", ctx->remote.uri, 0) == 0) {
    size_t len;
    len = strstr(ctx->remote.uri, "://") - ctx->remote.uri;
    /* get protocol */
    if (len > 0) {
      char *module = NULL;
      /* module name */
      module = c_strndup(ctx->remote.uri, len);
      if (module == NULL) {
        ctx->error_code = CSYNC_ERR_MODULE;
        rc = -1;
        goto out;
      }
      /* load module */
retry_vio_init:
      rc = csync_vio_init(ctx, module, NULL);
      if (rc < 0) {
        len = strlen(module);

        if (len > 0 && module[len-1] == 's') {
          module[len-1] = '\0';
          goto retry_vio_init;
        }
<<<<<<< HEAD
	/* error condition: Module could not be loaded */
        ctx->error_code = CSYNC_ERR_MODULE;
	
=======
        /* Now vio init finally failed which means a module could not be found. */
        ctx->error_code = CSYNC_ERR_MODULE;
>>>>>>> 2d34a1c9
        SAFE_FREE(module);
        goto out;
      }
      SAFE_FREE(module);
      ctx->remote.type = REMOTE_REPLCIA;
    }
  } else {
    ctx->remote.type = LOCAL_REPLICA;
  }

  if( !ctx->options.local_only_mode ) {
      timediff = csync_timediff(ctx);
      if (timediff > ctx->options.max_time_difference) {
          CSYNC_LOG(CSYNC_LOG_PRIORITY_FATAL,
                    "Clock skew detected. The time difference is greater than %d seconds!",
                    ctx->options.max_time_difference);
          ctx->error_code = CSYNC_ERR_TIMESKEW;
          rc = -1;
          goto out;
      } else if (timediff < 0) {
          /* error code was set in csync_timediff() */
          CSYNC_LOG(CSYNC_LOG_PRIORITY_FATAL, "Synchronisation is not possible!");
          rc = -1;
          goto out;
      }

      if (csync_unix_extensions(ctx) < 0) {
          CSYNC_LOG(CSYNC_LOG_PRIORITY_FATAL, "Could not detect filesystem type.");
          ctx->error_code = CSYNC_ERR_FILESYSTEM;
          rc = -1;
          goto out;
      }
  }

  if (c_rbtree_create(&ctx->local.tree, _key_cmp, _data_cmp) < 0) {
    ctx->error_code = CSYNC_ERR_TREE;
    rc = -1;
    goto out;
  }

  if (c_rbtree_create(&ctx->remote.tree, _key_cmp, _data_cmp) < 0) {
    ctx->error_code = CSYNC_ERR_TREE;
    rc = -1;
    goto out;
  }

  ctx->status = CSYNC_STATUS_INIT;

  rc = 0;

out:
  SAFE_FREE(log);
  SAFE_FREE(lock);
  SAFE_FREE(exclude);
  SAFE_FREE(config);
  return rc;
}

int csync_update(CSYNC *ctx) {
  int rc = -1;
  struct timespec start, finish;
  
  if (ctx == NULL) {
    errno = EBADF;
    return -1;
  }
  ctx->error_code = CSYNC_ERR_NONE;

  csync_memstat_check();

  /* update detection for local replica */
  csync_gettime(&start);
  ctx->current = LOCAL_REPLICA;
  ctx->replica = ctx->local.type;

  rc = csync_ftw(ctx, ctx->local.uri, csync_walker, MAX_DEPTH);

  csync_gettime(&finish);

  CSYNC_LOG(CSYNC_LOG_PRIORITY_DEBUG,
      "Update detection for local replica took %.2f seconds walking %zu files.",
      c_secdiff(finish, start), c_rbtree_size(ctx->local.tree));
  csync_memstat_check();

  if (rc < 0) {
    ctx->error_code = CSYNC_ERR_TREE;
    return -1;
  }

  /* update detection for remote replica */
  if( ! ctx->options.local_only_mode ) {
      csync_gettime(&start);
      ctx->current = REMOTE_REPLCIA;
      ctx->replica = ctx->remote.type;

      rc = csync_ftw(ctx, ctx->remote.uri, csync_walker, MAX_DEPTH);

      csync_gettime(&finish);

      CSYNC_LOG(CSYNC_LOG_PRIORITY_DEBUG,
                "Update detection for remote replica took %.2f seconds "
                "walking %zu files.",
                c_secdiff(finish, start), c_rbtree_size(ctx->remote.tree));
      csync_memstat_check();

      if (rc < 0) {
          ctx->error_code = CSYNC_ERR_TREE;
          return -1;
      }
  }
  ctx->status |= CSYNC_STATUS_UPDATE;

  return 0;
}

int csync_reconcile(CSYNC *ctx) {
  int rc = -1;
  struct timespec start, finish;

  if (ctx == NULL) {
    errno = EBADF;
    return -1;
  }
  ctx->error_code = CSYNC_ERR_NONE;

  /* Reconciliation for local replica */
  csync_gettime(&start);

  ctx->current = LOCAL_REPLICA;
  ctx->replica = ctx->local.type;

  rc = csync_reconcile_updates(ctx);

  csync_gettime(&finish);

  CSYNC_LOG(CSYNC_LOG_PRIORITY_DEBUG,
      "Reconciliation for local replica took %.2f seconds visiting %zu files.",
      c_secdiff(finish, start), c_rbtree_size(ctx->local.tree));

  if (rc < 0) {
    ctx->error_code = CSYNC_ERR_RECONCILE;
    return -1;
  }

  /* Reconciliation for local replica */
  csync_gettime(&start);

  ctx->current = REMOTE_REPLCIA;
  ctx->replica = ctx->remote.type;

  rc = csync_reconcile_updates(ctx);

  csync_gettime(&finish);

  CSYNC_LOG(CSYNC_LOG_PRIORITY_DEBUG,
      "Reconciliation for remote replica took %.2f seconds visiting %zu files.",
      c_secdiff(finish, start), c_rbtree_size(ctx->remote.tree));

  if (rc < 0) {
    ctx->error_code = CSYNC_ERR_RECONCILE;
    return -1;
  }

  ctx->status |= CSYNC_STATUS_RECONCILE;

  return 0;
}

int csync_propagate(CSYNC *ctx) {
  int rc = -1;
  struct timespec start, finish;

  if (ctx == NULL) {
    errno = EBADF;
    return -1;
  }
  ctx->error_code = CSYNC_ERR_NONE;

  /* Reconciliation for local replica */
  csync_gettime(&start);

  ctx->current = LOCAL_REPLICA;
  ctx->replica = ctx->local.type;

  rc = csync_propagate_files(ctx);

  csync_gettime(&finish);

  CSYNC_LOG(CSYNC_LOG_PRIORITY_DEBUG,
      "Propagation for local replica took %.2f seconds visiting %zu files.",
      c_secdiff(finish, start), c_rbtree_size(ctx->local.tree));

  if (rc < 0) {
    ctx->error_code = CSYNC_ERR_PROPAGATE;
    return -1;
  }

  /* Reconciliation for local replica */
  csync_gettime(&start);

  ctx->current = REMOTE_REPLCIA;
  ctx->replica = ctx->remote.type;

  rc = csync_propagate_files(ctx);

  csync_gettime(&finish);

  CSYNC_LOG(CSYNC_LOG_PRIORITY_DEBUG,
      "Propagation for remote replica took %.2f seconds visiting %zu files.",
      c_secdiff(finish, start), c_rbtree_size(ctx->remote.tree));

  if (rc < 0) {
    ctx->error_code = CSYNC_ERR_PROPAGATE;
    return -1;
  }

  ctx->status |= CSYNC_STATUS_PROPAGATE;

  return 0;
}

/*
 * local visitor which calls the user visitor with repacked stat info.
 */
static int _csync_treewalk_visitor(void *obj, void *data) {
    csync_file_stat_t *cur         = NULL;
    CSYNC *ctx                     = NULL;
    c_rbtree_visit_func *visitor   = NULL;
    _csync_treewalk_context *twctx = NULL;
    TREE_WALK_FILE trav;

    cur = (csync_file_stat_t *) obj;
    ctx = (CSYNC *) data;

    if (ctx == NULL) {
      errno = EBADF;
      return -1;
    }
    ctx->error_code = CSYNC_ERR_NONE;

    twctx = (_csync_treewalk_context*) ctx->userdata;

    if(cur && twctx && twctx->instruction_filter > 0 && !(twctx->instruction_filter & cur->instruction)) {
        return 0;
    }

    if(cur && twctx) {
        visitor = (c_rbtree_visit_func*)(twctx->user_visitor);
        if(visitor) {
            trav.path =   cur->path;
            trav.modtime = cur->modtime;
            trav.uid =    cur->uid;
            trav.gid =    cur->gid;
            trav.mode =   cur->mode;
            trav.type =   cur->type;
            trav.instruction = cur->instruction;

            return (*visitor)(&trav, twctx->userdata);
        }
    }
    ctx->error_code = CSYNC_ERR_TREE;
    return -1;
}

/*
 * treewalk function, called from its wrappers below.
 *
 * it encapsulates the user visitor function, the filter and the userdata
 * into a treewalk_context structure and calls the rb treewalk function,
 * which calls the local _csync_treewalk_visitor in this module.
 * The user visitor is called from there.
 */
static int _csync_walk_tree(CSYNC *ctx, c_rbtree_t *tree, csync_treewalk_visit_func *visitor, int filter)
{
    _csync_treewalk_context tw_ctx;
    int rc = -1;

    if (ctx == NULL) {
      errno = EBADF;
      return -1;
    }
    ctx->error_code = CSYNC_ERR_NONE;

    if(!(visitor && tree)) {
      ctx->error_code =  CSYNC_ERR_PARAM;
      return rc;
    }
    
    tw_ctx.userdata = ctx->userdata;
    tw_ctx.user_visitor = visitor;
    tw_ctx.instruction_filter = filter;

    ctx->userdata = &tw_ctx;

    rc = c_rbtree_walk(tree, (void*) ctx, _csync_treewalk_visitor);
    if( rc < 0 ) 
        ctx->error_code = CSYNC_ERR_TREE;
    
    ctx->userdata = tw_ctx.userdata;

    return rc;
}

/*
 * wrapper function for treewalk on the remote tree
 */
int csync_walk_remote_tree(CSYNC *ctx,  csync_treewalk_visit_func *visitor, int filter)
{
    c_rbtree_t *tree = NULL;
    int rc = -1;
    
    if(ctx) {
        tree = ctx->remote.tree;
    }

    /* all error handling in the called function */
    rc = _csync_walk_tree(ctx, tree, visitor, filter);
    return rc;
}

/*
 * wrapper function for treewalk on the local tree
 */
int csync_walk_local_tree(CSYNC *ctx, csync_treewalk_visit_func *visitor, int filter)
{
    c_rbtree_t *tree = NULL;
    int rc = -1;

    if(ctx) {
        tree = ctx->local.tree;
    }

    /* all error handling in the called function */
    rc = _csync_walk_tree(ctx, tree, visitor, filter);
    return rc;  
}

static void _tree_destructor(void *data) {
  csync_file_stat_t *freedata = NULL;

  freedata = (csync_file_stat_t *) data;
  SAFE_FREE(freedata);
}

int csync_destroy(CSYNC *ctx) {
  struct timespec start, finish;
  char *lock = NULL;
  char errbuf[256] = {0};
  int jwritten = 0;

  if (ctx == NULL) {
    errno = EBADF;
    return -1;
  }
  ctx->error_code = CSYNC_ERR_NONE;

  csync_vio_shutdown(ctx);

  /* if we have a statedb */
  if (ctx->statedb.db != NULL) {
    /* and we have successfully synchronized */
    if (ctx->status >= CSYNC_STATUS_DONE) {
      /* merge trees */
      if (csync_merge_file_trees(ctx) < 0) {
        strerror_r(errno, errbuf, sizeof(errbuf));
        CSYNC_LOG(CSYNC_LOG_PRIORITY_ERROR, "Unable to merge trees: %s",
                  errbuf);
      } else {
        csync_gettime(&start);
        /* write the statedb to disk */
        if (csync_statedb_write(ctx) == 0) {
          jwritten = 1;
          csync_gettime(&finish);
          CSYNC_LOG(CSYNC_LOG_PRIORITY_DEBUG,
              "Writing the statedb of %zu files to disk took %.2f seconds",
              c_rbtree_size(ctx->local.tree), c_secdiff(finish, start));
        } else {
          strerror_r(errno, errbuf, sizeof(errbuf));
          CSYNC_LOG(CSYNC_LOG_PRIORITY_ERROR, "Unable to write statedb: %s",
                    errbuf);
        }
      }
    }
    csync_statedb_close(ctx, ctx->statedb.file, jwritten);
  }

  /* clear exclude list */
  csync_exclude_destroy(ctx);

#ifndef _WIN32
  /* remove the lock file */
  if (asprintf(&lock, "%s/%s", ctx->options.config_dir, CSYNC_LOCK_FILE) > 0) {
    csync_lock_remove(lock);
  }
#endif

  /* stop logging */
  csync_log_fini();

  /* destroy the rbtrees */
  if (c_rbtree_size(ctx->local.tree) > 0) {
    c_rbtree_destroy(ctx->local.tree, _tree_destructor);
  }

  if (c_rbtree_size(ctx->remote.tree) > 0) {
    c_rbtree_destroy(ctx->remote.tree, _tree_destructor);
  }

  /* free memory */
  c_rbtree_free(ctx->local.tree);
  c_list_free(ctx->local.list);
  c_rbtree_free(ctx->remote.tree);
  c_list_free(ctx->remote.list);
  SAFE_FREE(ctx->local.uri);
  SAFE_FREE(ctx->remote.uri);
  SAFE_FREE(ctx->options.config_dir);
  SAFE_FREE(ctx->statedb.file);

  SAFE_FREE(ctx);

  SAFE_FREE(lock);

  return 0;
}

/* Check if csync is the required version or get the version string. */
const char *csync_version(int req_version) {
  if (req_version <= LIBCSYNC_VERSION_INT) {
    return CSYNC_STRINGIFY(LIBCSYNC_VERSION);
  }

  return NULL;
}

int csync_add_exclude_list(CSYNC *ctx, const char *path) {
  if (ctx == NULL || path == NULL) {
    return -1;
  }
  ctx->error_code = CSYNC_ERR_NONE;

  return csync_exclude_load(ctx, path);
}

const char *csync_get_config_dir(CSYNC *ctx) {
  if (ctx == NULL) {
    return NULL;
  }
  ctx->error_code = CSYNC_ERR_NONE;

  return ctx->options.config_dir;
}

int csync_set_config_dir(CSYNC *ctx, const char *path) {
  if (ctx == NULL || path == NULL) {
    return -1;
  }
  ctx->error_code = CSYNC_ERR_NONE;

  SAFE_FREE(ctx->options.config_dir);
  ctx->options.config_dir = c_strdup(path);
  if (ctx->options.config_dir == NULL) {
    ctx->error_code = CSYNC_ERR_MEM;
    return -1;
  }

  return 0;
}

int csync_enable_statedb(CSYNC *ctx) {
  if (ctx == NULL) {
    return -1;
  }
  ctx->error_code = CSYNC_ERR_NONE;

  if (ctx->status & CSYNC_STATUS_INIT) {
    ctx->error_code = CSYNC_ERR_UNSPEC;
    fprintf(stderr, "This function must be called before initialization.");
    return -1;
  }

  ctx->statedb.disabled = 0;

  return 0;
}

int csync_disable_statedb(CSYNC *ctx) {
  if (ctx == NULL) {
    return -1;
  }
  ctx->error_code = CSYNC_ERR_NONE;

  if (ctx->status & CSYNC_STATUS_INIT) {
    ctx->error_code = CSYNC_ERR_UNSPEC;
    fprintf(stderr, "This function must be called before initialization.");
    return -1;
  }

  ctx->statedb.disabled = 1;

  return 0;
}

int csync_is_statedb_disabled(CSYNC *ctx) {
  if (ctx == NULL) {
    return -1;
  }
  ctx->error_code = CSYNC_ERR_NONE;

  return ctx->statedb.disabled;
}

int csync_set_auth_callback(CSYNC *ctx, csync_auth_callback cb) {
  if (ctx == NULL || cb == NULL) {
    return -1;
  }
  ctx->error_code = CSYNC_ERR_NONE;

  if (ctx->status & CSYNC_STATUS_INIT) {
    fprintf(stderr, "This function must be called before initialization.");
    ctx->error_code = CSYNC_ERR_UNSPEC;
    return -1;
  }

  ctx->auth_callback = cb;

  return 0;
}

const char *csync_get_statedb_file(CSYNC *ctx) {
  if (ctx == NULL) {
    return NULL;
  }
  ctx->error_code = CSYNC_ERR_NONE;

  return c_strdup(ctx->statedb.file);
}

void *csync_get_userdata(CSYNC *ctx) {
  if (ctx == NULL) {
    return NULL;
  }
  ctx->error_code = CSYNC_ERR_NONE;

  return ctx->userdata;
}

int csync_set_userdata(CSYNC *ctx, void *userdata) {
  if (ctx == NULL) {
    return -1;
  }
  ctx->error_code = CSYNC_ERR_NONE;

  ctx->userdata = userdata;

  return 0;
}

csync_auth_callback csync_get_auth_callback(CSYNC *ctx) {
  if (ctx == NULL) {
    return NULL;
  }
  ctx->error_code = CSYNC_ERR_NONE;

  return ctx->auth_callback;
}

int csync_set_status(CSYNC *ctx, int status) {
  if (ctx == NULL || status < 0) {
    return -1;
  }
  ctx->error_code = CSYNC_ERR_NONE;

  ctx->status = status;

  return 0;
}

int csync_get_status(CSYNC *ctx) {
  if (ctx == NULL) {
    return -1;
  }
  ctx->error_code = CSYNC_ERR_NONE;

  return ctx->status;
}

int csync_enable_conflictcopys(CSYNC* ctx){
  if (ctx == NULL) {
    return -1;
  }
  ctx->error_code = CSYNC_ERR_NONE;

  if (ctx->status & CSYNC_STATUS_INIT) {
    fprintf(stderr, "This function must be called before initialization.");
    ctx->error_code = CSYNC_ERR_UNSPEC;
    return -1;
  }

  ctx->options.with_conflict_copys=true;

  return 0;
}

int csync_set_local_only(CSYNC *ctx, bool local_only) {
    if (ctx == NULL) {
        return -1;
    }
    ctx->error_code = CSYNC_ERR_NONE;

    if (ctx->status & CSYNC_STATUS_INIT) {
        fprintf(stderr, "This function must be called before initialization.");
        ctx->error_code = CSYNC_ERR_UNSPEC;
        return -1;
    }

    ctx->options.local_only_mode=local_only;

    return 0;
}

bool csync_get_local_only(CSYNC *ctx) {
    if (ctx == NULL) {
        return -1;
    }
    ctx->error_code = CSYNC_ERR_NONE;

    return ctx->options.local_only_mode;
}

CSYNC_ERROR_CODE csync_get_error(CSYNC *ctx) {
    if (ctx == NULL) {
        return CSYNC_ERR_PARAM;
    }
    return ctx->error_code;
}

/* vim: set ts=8 sw=2 et cindent: */<|MERGE_RESOLUTION|>--- conflicted
+++ resolved
@@ -300,14 +300,8 @@
           module[len-1] = '\0';
           goto retry_vio_init;
         }
-<<<<<<< HEAD
-	/* error condition: Module could not be loaded */
-        ctx->error_code = CSYNC_ERR_MODULE;
-	
-=======
         /* Now vio init finally failed which means a module could not be found. */
         ctx->error_code = CSYNC_ERR_MODULE;
->>>>>>> 2d34a1c9
         SAFE_FREE(module);
         goto out;
       }
