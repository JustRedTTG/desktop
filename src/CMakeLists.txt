# TODO: OSX and LIB_ONLY seem to require this to go to binary dir only
if(NOT TOKEN_AUTH_ONLY)
endif()

set(synclib_NAME ${APPLICATION_EXECUTABLE}sync)

if(NOT TOKEN_AUTH_ONLY)
    find_package(Qt5Keychain REQUIRED)
endif()

<<<<<<< HEAD
if(NOT MSVC)
=======
if(NOT WIN32)
>>>>>>> 8c7ea616
  if(NOT (CMAKE_SYSTEM_PROCESSOR MATCHES "^(alpha|parisc|hppa)"))
    if((CMAKE_CXX_COMPILER_ID MATCHES "GNU") AND (CMAKE_CXX_COMPILER_VERSION VERSION_LESS 4.9))
      set(CMAKE_C_FLAGS "${CMAKE_C_FLAGS} -fstack-protector --param=ssp-buffer-size=4")
      set(CMAKE_CXX_FLAGS "${CMAKE_CXX_FLAGS} -fstack-protector --param=ssp-buffer-size=4")
    else()
      set(CMAKE_C_FLAGS "${CMAKE_C_FLAGS} -fstack-protector-strong")
      set(CMAKE_CXX_FLAGS "${CMAKE_CXX_FLAGS} -fstack-protector-strong")
    endif()
  endif()

  string(TOLOWER "${CMAKE_BUILD_TYPE}" CMAKE_BUILD_TYPE_LOWER)
  if(CMAKE_BUILD_TYPE_LOWER MATCHES "(release|relwithdebinfo|minsizerel)")
    set(CMAKE_C_FLAGS "${CMAKE_C_FLAGS} -D_FORTIFY_SOURCE=2")
    set(CMAKE_CXX_FLAGS "${CMAKE_CXX_FLAGS} -D_FORTIFY_SOURCE=2")
  endif()
endif()

if(WIN32)
  # Enable DEP & ASLR
  set(CMAKE_EXE_LINKER_FLAGS "${CMAKE_EXE_LINKER_FLAGS} -Wl,--nxcompat -Wl,--dynamicbase")
  set(CMAKE_SHARED_LINKER_FLAGS "${CMAKE_SHARED_LINKER_FLAGS} -Wl,--nxcompat -Wl,--dynamicbase")
elseif(UNIX AND NOT APPLE)
  set(CMAKE_EXE_LINKER_FLAGS "${CMAKE_EXE_LINKER_FLAGS} -Wl,-z,relro -Wl,-z,now")
  set(CMAKE_SHARED_LINKER_FLAGS "${CMAKE_SHARED_LINKER_FLAGS} -Wl,-z,relro -Wl,-z,now")
endif()

add_subdirectory(csync)
add_subdirectory(libsync)
if (NOT BUILD_LIBRARIES_ONLY)
    add_subdirectory(gui)
    add_subdirectory(cmd)

    if (WITH_CRASHREPORTER)
        add_subdirectory(3rdparty/libcrashreporter-qt)
        add_subdirectory(crashreporter)
    endif()
endif(NOT BUILD_LIBRARIES_ONLY)

find_program(KRAZY2_EXECUTABLE krazy2)
if(KRAZY2_EXECUTABLE)
    # s/y k/y ALL k/ for building this target always
    add_custom_target( krazy krazy2 --check-sets c++,qt4,foss
                       ${PROJECT_SOURCE_DIR}/src/libsync/*.ui
                       ${PROJECT_SOURCE_DIR}/src/libsync/*.h
                       ${PROJECT_SOURCE_DIR}/src/libsync/*.cpp
                       ${PROJECT_SOURCE_DIR}/src/gui/*.ui
                       ${PROJECT_SOURCE_DIR}/src/gui/*.h
                       ${PROJECT_SOURCE_DIR}/src/gui/*.cpp
                       ${PROJECT_SOURCE_DIR}/src/cmd/*.h
                       ${PROJECT_SOURCE_DIR}/src/cmd/*.cpp
)
endif()<|MERGE_RESOLUTION|>--- conflicted
+++ resolved
@@ -8,11 +8,7 @@
     find_package(Qt5Keychain REQUIRED)
 endif()
 
-<<<<<<< HEAD
-if(NOT MSVC)
-=======
 if(NOT WIN32)
->>>>>>> 8c7ea616
   if(NOT (CMAKE_SYSTEM_PROCESSOR MATCHES "^(alpha|parisc|hppa)"))
     if((CMAKE_CXX_COMPILER_ID MATCHES "GNU") AND (CMAKE_CXX_COMPILER_VERSION VERSION_LESS 4.9))
       set(CMAKE_C_FLAGS "${CMAKE_C_FLAGS} -fstack-protector --param=ssp-buffer-size=4")
